# Graphene Linear Algebra Framework
<<<<<<< HEAD
Graphene is a linear algebra framework for GraphCore IPUs. 

The framework provides a domain-specific language (DSL) for expressing algebraic algorithms. The DSL consists of C++ classes that can be used to express algebraic algorithms close to the mathematical notation.

The users describes its algorithm in the DSL and compiles it to a host program using a standard C++ compiler. When the resulting program is run on the host, the algorithm is symbolically executed and translated into a Poplar dataflow graph. The graph is then compiled and can be executed on the IPU.

## Usage of the DSL
The basic building block of the DSL is the `Value` class. It represents an assignable tensor:
```C++
Runtime runtime(1 /* Number of IPUs */);
Value<float> a({1, 2, 3, 4});
If(a.reduce() == 0, [&]{
  // Condition is true
  a = a + 2;
}, [&]{
  // Condition is false
  Repeat(10, [&](){
    // Repeat 10 times
    a = a * 1;
  });
});
poplar::Engine engine = runtime.compileGraph();
runtime.loadAndRunEngine(engine);
```

## Host Memory
Altough symbolically executed, the DSL is designed to be used as if it were directly executed. This presents a particular challenge when dealing with memory transfers between the host and the IPU. Data can only be transferred to the IPU after the full graph has been compiled and is loaded onto the IPU. Thus, when memory is copied from host to the IPU (i.e. `HostValue::copyToTile`), the data is stored in the `Runtime` and copied to the IPU after the graph is compiled and loaded.

## Matrices
Matrices in tile memory or host memory are represented by the `Matrix` or `HostMatrix` classes respectively. A `HostMatrix` can be constructed from a COO matrix triplet, or by loading a matrix from a matrix market file. The `HostMatrix` can be copied to the tile memory using the `copyToTile` method.
 
At this point only a custom CRS format is currently supported. The custom CRS format uses a dense vector for the diagonal values.
=======

Graphene is an open-source linear algebra framework designed for high-performance sparse linear algebra computations on GraphCore IPUs. By leveraging two complementary domain-specific languages (DSLs), Graphene allows users to express complex algebraic algorithms in a form that is close to their mathematical notation. The framework automatically transforms these high-level expressions into optimized Poplar dataflow graphs and execution schedules for execution on the IPU. **Graphene is released under the AGPL v3 license.**

For further details and technical insights, please refer to our associated scientific publication: T. Noack, L. Krüger, A. Koch (2025) *Accelerating Sparse Linear Solvers on Intelligence Processing Units*. In: 39th IEEE International Parallel and Distributed Processing Symposium (IPDPS 2025)

## Overview

- **High-Level DSLs:**  
  - **CodeDSL:** A tile-centric language for expressing low-level operations and generating codelets.
  - **TensorDSL:** A global language for tensor operations, including elementwise operations, reductions, and broadcasting.
  
- **Automatic Graph Generation:**  
  The DSLs are symbolically executed to create optimized Poplar dataflow graphs, which are then compiled and executed on the IPU.

- **Optimized for IPU Architecture:**  
  Leverages the IPU's thousands of independent cores, high-bandwidth on-chip memory, and all-to-all communication fabric.

- **Advanced Solvers:**  
  Includes implementations of state-of-the-art solvers such as PBiCGStab, Gauss-Seidel, ILU0, and support for mixed-precision iterative refinement.

- **Extended Precision Techniques:**  
  Provides both software-emulated double precision (`Type::float64`) and double-word arithmetic (`Type::twofloat32`) to overcome the lack of native double-precision support on the IPU.

- **Efficient Matrix Management:**  
  Implements a custom CRS format with a dedicated dense vector for diagonal elements and employs a novel matrix reordering strategy to facilitate efficient halo exchanges between tiles.


## Domain-Specific Languages (DSLs)

Graphene provides two interlinked domain-specific languages that form the foundation of its programming model. The first, **CodeDSL**, is designed to represent computational kernels that execute directly on the IPU tiles. Each kernel is confined to the tile on which it runs, meaning it can only access data that has been explicitly mapped to that tile. This aligns with the IPU's architecture, in which each tile can only access its own local memory.

In contrast, **TensorDSL** operates on entire tensors, regardless of whether their data is distributed across multiple tiles or even multiple IPUs. TensorDSL supports elementwise operations and reductions over whole tensors, abstracting away the complexities of data distribution. TensorDSL expressions are automatically translated into CodeDSL kernels, allowing users to write high-level tensor operations without worrying about the underlying tile-level implementation.


## Tensor Types and Data Movement

Graphene distinguishes between three types of tensor storage, each corresponding to a different memory location. Computations can only be performed on Tensors stored in the IPU’s near-processor memory (tile memory). Data must be explicitly transferred between these storage types:

- **Tensor:**  
  Data stored directly in the IPU’s near-processor SRAM memory (tile memory). Represented by the `graphene::Tensor` class.

- **RemoteTensor:**  
  Data stored in the *remote memory*, which is DDR4 memory attached to the IPU. Represented by the `graphene::RemoteTensor` class.

- **HostTensor:**  
  Data stored in the host machine’s memory. Represented by the `graphene::HostTensor` class.

Unlike many frameworks that automatically manage data movement, Poplar and thus Graphene requires explicit transfers between these different storage locations:

- **From Host to DDR4:**  
  Use `HostTensor::copyToRemote` to transfer data from host memory to DDR4 memory.
- **From DDR4 to Tile (IPU):**  
  Use `RemoteTensor::copyToTile` to move data from DDR4 memory into the IPU’s SRAM.
- **From Tile to DDR4:**  
  Use `Tensor::copyToRemote` to copy data from the IPU to DDR4 memory.
- **From Tile to Host:**  
  Use `Tensor::copyToHost` to transfer data from the IPU back to host memory.


## Extended Precision

Due to the IPU's lack of native double-precision support, Graphene offers two extended precision types:
- **Software-Emulated Double Precision:**  
  Provides higher precision through software, though with a higher computational cost. Available as `Type::float64`.
- **Double-Word Arithmetic:**  
  Represents numbers as the sum of two single-precision values, achieving increased precision with lower overhead. Uses the  double-word arithmetic  proposed by Joldes et al. 2017 ([Tight and rigorous error bounds for basic building blocks of double-word arithmetic](https://doi.org/10.1145/3121432)). Implemented in our `twofloat` library. Available as `Type::twofloat32`.

These types are particularly important in the Mixed-Precision Iterative Refinement (MPIR) method, ensuring that high-precision solutions can be obtained even on hardware limited to single precision.


## Usage and Example

Below is a simple example demonstrating how to write and execute a DSL-based algorithm with Graphene:

```cpp
#include "libgraphene/dsl/tensor/ControlFlow.hpp"
#include "libgraphene/dsl/tensor/Operators.hpp"
#include "libgraphene/dsl/tensor/Tensor.hpp"
#include "libgraphene/util/Runtime.hpp"

using namespace graphene;
using namespace graphene::cf;

int main() {
  // Initialize the runtime with 1 IPU
  Runtime runtime(1);

  // Define a tensor 'a' with initial values
  Tensor a = Tensor::withInitialValue({1.0f, 2.0f, 3.0f, 4.0f});

  // Use a conditional construct to modify 'a'
  If(
      a.reduce() == 0,
      [&] {
        // True branch: Increment each element by 2
        a = a + 2;
      },
      [&] {
        // False branch: Multiply 'a' by 1, repeated 10 times
        Repeat(10, [&]() { a = a * 1; });
      });

  // Compile the generated graph and run it on the IPU
  poplar::Engine engine = runtime.compileGraph();
  runtime.loadAndRunEngine(engine);

  return 0;
}
```

Feel free to look at the [benchmark](applications/benchmark/benchmark.cpp) application to find out how matrices are loaded and solvers are configured in Graphene.

## Compilation & Execution Pipeline

Graphene’s build and execution process involves several stages:

1. **Compilation for the CPU:**  
   The DSL code is compiled into a CPU executable using a C++20 compiler.

2. **Symbolic Execution:**  
   The executable symbolically runs the DSL code to generate a Poplar dataflow graph, an execution schedule, and codelets.

3. **Graph Compilation:**  
   The Poplar compiler optimizes the dataflow graph and translates it into machine code for the IPU.

4. **Concrete Execution:**  
   The generated graph program is executed on the IPU or in a simulator, with support for CPU callbacks to handle data transfers and mixed execution.

## Solvers and Preconditioners

Graphene includes a suite of solvers optimized for sparse linear systems:

- **Preconditioned Bi-Conjugate Gradient Stabilized (PBiCGStab):**  
  A robust Krylov subspace solver for both symmetric and nonsymmetric systems.

- **Mixed-Precision Iterative Refinement (MPIR):**  
  Enhances solver precision by combining single-precision operations with extended precision techniques.

- **Gauss-Seidel:**  
  A simple iterative solver useful both as a standalone method and as a smoother in multigrid algorithms.

- **Incomplete LU Factorization (ILU0) & Diagonal-Based ILU (DILU):**  
  Preconditioners that approximate LU decomposition while preserving the matrix sparsity.

These solvers can be configured via JSON files, allowing for nested solver strategies and flexible preconditioning schemes.

---
>>>>>>> 1fcf98cd

## License

Graphene is distributed under the **AGPL v3 license**. Please refer to the [LICENSE](LICENSE) file for complete details.
<|MERGE_RESOLUTION|>--- conflicted
+++ resolved
@@ -1,38 +1,4 @@
 # Graphene Linear Algebra Framework
-<<<<<<< HEAD
-Graphene is a linear algebra framework for GraphCore IPUs. 
-
-The framework provides a domain-specific language (DSL) for expressing algebraic algorithms. The DSL consists of C++ classes that can be used to express algebraic algorithms close to the mathematical notation.
-
-The users describes its algorithm in the DSL and compiles it to a host program using a standard C++ compiler. When the resulting program is run on the host, the algorithm is symbolically executed and translated into a Poplar dataflow graph. The graph is then compiled and can be executed on the IPU.
-
-## Usage of the DSL
-The basic building block of the DSL is the `Value` class. It represents an assignable tensor:
-```C++
-Runtime runtime(1 /* Number of IPUs */);
-Value<float> a({1, 2, 3, 4});
-If(a.reduce() == 0, [&]{
-  // Condition is true
-  a = a + 2;
-}, [&]{
-  // Condition is false
-  Repeat(10, [&](){
-    // Repeat 10 times
-    a = a * 1;
-  });
-});
-poplar::Engine engine = runtime.compileGraph();
-runtime.loadAndRunEngine(engine);
-```
-
-## Host Memory
-Altough symbolically executed, the DSL is designed to be used as if it were directly executed. This presents a particular challenge when dealing with memory transfers between the host and the IPU. Data can only be transferred to the IPU after the full graph has been compiled and is loaded onto the IPU. Thus, when memory is copied from host to the IPU (i.e. `HostValue::copyToTile`), the data is stored in the `Runtime` and copied to the IPU after the graph is compiled and loaded.
-
-## Matrices
-Matrices in tile memory or host memory are represented by the `Matrix` or `HostMatrix` classes respectively. A `HostMatrix` can be constructed from a COO matrix triplet, or by loading a matrix from a matrix market file. The `HostMatrix` can be copied to the tile memory using the `copyToTile` method.
- 
-At this point only a custom CRS format is currently supported. The custom CRS format uses a dense vector for the diagonal values.
-=======
 
 Graphene is an open-source linear algebra framework designed for high-performance sparse linear algebra computations on GraphCore IPUs. By leveraging two complementary domain-specific languages (DSLs), Graphene allows users to express complex algebraic algorithms in a form that is close to their mathematical notation. The framework automatically transforms these high-level expressions into optimized Poplar dataflow graphs and execution schedules for execution on the IPU. **Graphene is released under the AGPL v3 license.**
 
@@ -180,7 +146,6 @@
 These solvers can be configured via JSON files, allowing for nested solver strategies and flexible preconditioning schemes.
 
 ---
->>>>>>> 1fcf98cd
 
 ## License
 
